package com.actionbarsherlock.internal.app;

<<<<<<< HEAD
import java.util.HashMap;

import com.actionbarsherlock.internal.view.menu.MenuInflaterImpl;
import com.actionbarsherlock.internal.view.menu.MenuItemWrapper;
import com.actionbarsherlock.internal.view.menu.MenuWrapper;
import android.app.Activity;
import android.content.Context;
import android.graphics.drawable.Drawable;
import android.support.v4.app.ActionBar;
import android.support.v4.view.ActionMode;
import android.support.v4.view.Menu;
import android.view.View;
import android.widget.SpinnerAdapter;

public final class ActionBarWrapper {
    //No instances
    private ActionBarWrapper() {}

    /**
     * Abstraction to get an instance of our implementing class.
     *
     * @param activity Parent activity.
     * @return {@code ActionBar} instance.
     */
    public static ActionBar createFor(Activity activity) {
        if (!(activity instanceof SherlockActivity)) {
            throw new RuntimeException("Activity must implement the SherlockActivity interface");
        }

        return new ActionBarWrapper.Impl(activity);
    }

    /**
     * Handler for Android's native {@link android.app.ActionBar}.
     */
    public static final class Impl extends ActionBar implements android.app.ActionBar.TabListener {
        /** Mapping between support listeners and native listeners. */
        private final HashMap<OnMenuVisibilityListener, android.app.ActionBar.OnMenuVisibilityListener> mMenuListenerMap = new HashMap<OnMenuVisibilityListener, android.app.ActionBar.OnMenuVisibilityListener>();

        private final Activity mActivity;

        private Impl(Activity activity) {
            mActivity = activity;
        }


        /**
         * Get the native {@link ActionBar} instance.
         *
         * @return The action bar.
         */
        private android.app.ActionBar getActionBar() {
            return mActivity.getActionBar();
        }

        /**
         * Converts our Tab wrapper to a native version containing the wrapper
         * instance as its tag.
         *
         * @param tab Tab wrapper instance.
         * @return Native tab.
         */
        private android.app.ActionBar.Tab convertTabToNative(ActionBar.Tab tab) {
            return getActionBar().newTab()
                    .setCustomView(tab.getCustomView())
                    .setIcon(tab.getIcon())
                    .setTabListener(this)
                    .setTag(tab)
                    .setText(tab.getText());
        }
=======
import java.util.HashSet;
import java.util.Set;

import android.app.Activity;
import android.content.Context;
import android.graphics.drawable.Drawable;
import android.support.v4.app.FragmentTransaction;
import android.view.View;
import android.widget.SpinnerAdapter;

import com.actionbarsherlock.app.ActionBar;
import com.actionbarsherlock.app.SherlockFragmentActivity;

public class ActionBarWrapper extends ActionBar implements android.app.ActionBar.OnNavigationListener, android.app.ActionBar.OnMenuVisibilityListener {
    private final Activity mActivity;
    private final android.app.ActionBar mActionBar;
    private ActionBar.OnNavigationListener mNavigationListener;
    private Set<OnMenuVisibilityListener> mMenuVisibilityListeners = new HashSet<OnMenuVisibilityListener>(1);
    private FragmentTransaction mFragmentTransaction;
>>>>>>> bd157f84


    public ActionBarWrapper(Activity activity) {
        mActivity = activity;
        mActionBar = activity.getActionBar();
        if (mActionBar != null) {
            mActionBar.addOnMenuVisibilityListener(this);
        }
    }


    @Override
    public void setHomeButtonEnabled(boolean enabled) {
        mActionBar.setHomeButtonEnabled(enabled);
    }

    @Override
    public Context getThemedContext() {
        return mActionBar.getThemedContext();
    }

    @Override
    public void setCustomView(View view) {
        mActionBar.setCustomView(view);
    }

    @Override
    public void setCustomView(View view, LayoutParams layoutParams) {
        android.app.ActionBar.LayoutParams lp = new android.app.ActionBar.LayoutParams(layoutParams);
        lp.gravity = layoutParams.gravity;
        lp.bottomMargin = layoutParams.bottomMargin;
        lp.topMargin = layoutParams.topMargin;
        lp.leftMargin = layoutParams.leftMargin;
        lp.rightMargin = layoutParams.rightMargin;
        mActionBar.setCustomView(view, lp);
    }

    @Override
    public void setCustomView(int resId) {
        mActionBar.setCustomView(resId);
    }

    @Override
    public void setIcon(int resId) {
        mActionBar.setIcon(resId);
    }

<<<<<<< HEAD
            @Override
            public MenuInflaterImpl getMenuInflater() {
                return new MenuInflaterImpl(mContext, null);
            }
=======
    @Override
    public void setIcon(Drawable icon) {
        mActionBar.setIcon(icon);
    }
>>>>>>> bd157f84

    @Override
    public void setLogo(int resId) {
        mActionBar.setLogo(resId);
    }

    @Override
    public void setLogo(Drawable logo) {
        mActionBar.setLogo(logo);
    }

    @Override
    public void setListNavigationCallbacks(SpinnerAdapter adapter, OnNavigationListener callback) {
        mNavigationListener = callback;
        mActionBar.setListNavigationCallbacks(adapter, (callback != null) ? this : null);
    }

    @Override
    public boolean onNavigationItemSelected(int itemPosition, long itemId) {
        //This should never be a NullPointerException since we only set
        //ourselves as the listener when the callback is not null.
        return mNavigationListener.onNavigationItemSelected(itemPosition, itemId);
    }

    @Override
    public void setSelectedNavigationItem(int position) {
        mActionBar.setSelectedNavigationItem(position);
    }

    @Override
    public int getSelectedNavigationIndex() {
        return mActionBar.getSelectedNavigationIndex();
    }

    @Override
    public int getNavigationItemCount() {
        return mActionBar.getNavigationItemCount();
    }

    @Override
    public void setTitle(CharSequence title) {
        mActionBar.setTitle(title);
    }

    @Override
    public void setTitle(int resId) {
        mActionBar.setTitle(resId);
    }

    @Override
    public void setSubtitle(CharSequence subtitle) {
        mActionBar.setSubtitle(subtitle);
    }

    @Override
    public void setSubtitle(int resId) {
        mActionBar.setSubtitle(resId);
    }

    @Override
    public void setDisplayOptions(int options) {
        mActionBar.setDisplayOptions(options);
    }

    @Override
    public void setDisplayOptions(int options, int mask) {
        mActionBar.setDisplayOptions(options, mask);
    }

    @Override
    public void setDisplayUseLogoEnabled(boolean useLogo) {
        mActionBar.setDisplayUseLogoEnabled(useLogo);
    }

    @Override
    public void setDisplayShowHomeEnabled(boolean showHome) {
        mActionBar.setDisplayShowHomeEnabled(showHome);
    }

    @Override
    public void setDisplayHomeAsUpEnabled(boolean showHomeAsUp) {
        mActionBar.setDisplayHomeAsUpEnabled(showHomeAsUp);
    }

    @Override
    public void setDisplayShowTitleEnabled(boolean showTitle) {
        mActionBar.setDisplayShowTitleEnabled(showTitle);
    }

    @Override
    public void setDisplayShowCustomEnabled(boolean showCustom) {
        mActionBar.setDisplayShowCustomEnabled(showCustom);
    }

    @Override
    public void setBackgroundDrawable(Drawable d) {
        mActionBar.setBackgroundDrawable(d);
    }

    @Override
    public void setStackedBackgroundDrawable(Drawable d) {
        mActionBar.setStackedBackgroundDrawable(d);
    }

    @Override
    public void setSplitBackgroundDrawable(Drawable d) {
        mActionBar.setSplitBackgroundDrawable(d);
    }

    @Override
    public View getCustomView() {
        return mActionBar.getCustomView();
    }

    @Override
    public CharSequence getTitle() {
        return mActionBar.getTitle();
    }

    @Override
    public CharSequence getSubtitle() {
        return mActionBar.getSubtitle();
    }

    @Override
    public int getNavigationMode() {
        return mActionBar.getNavigationMode();
    }

    @Override
    public void setNavigationMode(int mode) {
        mActionBar.setNavigationMode(mode);
    }

    @Override
    public int getDisplayOptions() {
        return mActionBar.getDisplayOptions();
    }

    public class TabWrapper extends ActionBar.Tab implements android.app.ActionBar.TabListener {
        final android.app.ActionBar.Tab mNativeTab;
        private Object mTag;
        private TabListener mListener;

        public TabWrapper(android.app.ActionBar.Tab nativeTab) {
            mNativeTab = nativeTab;
            mNativeTab.setTag(this);
            mNativeTab.setTabListener(this);
        }

        @Override
        public int getPosition() {
            return mNativeTab.getPosition();
        }

        @Override
        public Drawable getIcon() {
            return mNativeTab.getIcon();
        }

        @Override
        public CharSequence getText() {
            return mNativeTab.getText();
        }

        @Override
        public Tab setIcon(Drawable icon) {
            mNativeTab.setIcon(icon);
            return this;
        }

        @Override
        public Tab setIcon(int resId) {
            mNativeTab.setIcon(resId);
            return this;
        }

        @Override
        public Tab setText(CharSequence text) {
            mNativeTab.setText(text);
            return this;
        }

        @Override
        public Tab setText(int resId) {
            mNativeTab.setText(resId);
            return this;
        }

        @Override
        public Tab setCustomView(View view) {
            mNativeTab.setCustomView(view);
            return this;
        }

        @Override
        public Tab setCustomView(int layoutResId) {
            mNativeTab.setCustomView(layoutResId);
            return this;
        }

        @Override
        public View getCustomView() {
            return mNativeTab.getCustomView();
        }

        @Override
        public Tab setTag(Object obj) {
            mTag = obj;
            return this;
        }

        @Override
        public Object getTag() {
            return mTag;
        }

        @Override
        public Tab setTabListener(TabListener listener) {
            mListener = listener;
            return this;
        }

        @Override
        public void select() {
            mNativeTab.select();
        }

        @Override
        public Tab setContentDescription(int resId) {
            mNativeTab.setContentDescription(resId);
            return this;
        }

        @Override
        public Tab setContentDescription(CharSequence contentDesc) {
            mNativeTab.setContentDescription(contentDesc);
            return this;
        }

        @Override
        public CharSequence getContentDescription() {
            return mNativeTab.getContentDescription();
        }

        @Override
        public void onTabReselected(android.app.ActionBar.Tab tab, android.app.FragmentTransaction ft) {
            if (mListener != null) {
                FragmentTransaction trans = null;
                if (mActivity instanceof SherlockFragmentActivity) {
                    trans = ((SherlockFragmentActivity)mActivity).getSupportFragmentManager().beginTransaction()
                            .disallowAddToBackStack();
                }

                mListener.onTabReselected(this, trans);

                if (trans != null && !trans.isEmpty()) {
                    trans.commit();
                }
            }
        }

        @Override
        public void onTabSelected(android.app.ActionBar.Tab tab, android.app.FragmentTransaction ft) {
            if (mListener != null) {
                mListener.onTabSelected(this, mFragmentTransaction);

                if (mFragmentTransaction != null) {
                    if (!mFragmentTransaction.isEmpty()) {
                        mFragmentTransaction.commit();
                    }
                    mFragmentTransaction = null;
                }
            }
        }

        @Override
        public void onTabUnselected(android.app.ActionBar.Tab tab, android.app.FragmentTransaction ft) {
            if (mListener != null) {
                FragmentTransaction trans = null;
                if (mActivity instanceof SherlockFragmentActivity) {
                    trans = ((SherlockFragmentActivity)mActivity).getSupportFragmentManager().beginTransaction()
                            .disallowAddToBackStack();
                    mFragmentTransaction = trans;
                }

                mListener.onTabUnselected(this, trans);
            }
        }
    }

    @Override
    public Tab newTab() {
        return new TabWrapper(mActionBar.newTab());
    }

    @Override
    public void addTab(Tab tab) {
        mActionBar.addTab(((TabWrapper)tab).mNativeTab);
    }

    @Override
    public void addTab(Tab tab, boolean setSelected) {
        mActionBar.addTab(((TabWrapper)tab).mNativeTab, setSelected);
    }

    @Override
    public void addTab(Tab tab, int position) {
        mActionBar.addTab(((TabWrapper)tab).mNativeTab, position);
    }

    @Override
    public void addTab(Tab tab, int position, boolean setSelected) {
        mActionBar.addTab(((TabWrapper)tab).mNativeTab, position, setSelected);
    }

    @Override
    public void removeTab(Tab tab) {
        mActionBar.removeTab(((TabWrapper)tab).mNativeTab);
    }

    @Override
    public void removeTabAt(int position) {
        mActionBar.removeTabAt(position);
    }

    @Override
    public void removeAllTabs() {
        mActionBar.removeAllTabs();
    }

    @Override
    public void selectTab(Tab tab) {
        mActionBar.selectTab(((TabWrapper)tab).mNativeTab);
    }

    @Override
    public Tab getSelectedTab() {
        android.app.ActionBar.Tab selected = mActionBar.getSelectedTab();
        return (selected != null) ? (Tab)selected.getTag() : null;
    }

    @Override
    public Tab getTabAt(int index) {
        android.app.ActionBar.Tab selected = mActionBar.getTabAt(index);
        return (selected != null) ? (Tab)selected.getTag() : null;
    }

    @Override
    public int getTabCount() {
        return mActionBar.getTabCount();
    }

    @Override
    public int getHeight() {
        return mActionBar.getHeight();
    }

    @Override
    public void show() {
        mActionBar.show();
    }

    @Override
    public void hide() {
        mActionBar.hide();
    }

    @Override
    public boolean isShowing() {
        return mActionBar.isShowing();
    }

    @Override
    public void addOnMenuVisibilityListener(OnMenuVisibilityListener listener) {
        mMenuVisibilityListeners.add(listener);
    }

    @Override
    public void removeOnMenuVisibilityListener(OnMenuVisibilityListener listener) {
        mMenuVisibilityListeners.remove(listener);
    }

    @Override
    public void onMenuVisibilityChanged(boolean isVisible) {
        for (OnMenuVisibilityListener listener : mMenuVisibilityListeners) {
            listener.onMenuVisibilityChanged(isVisible);
        }
    }
}<|MERGE_RESOLUTION|>--- conflicted
+++ resolved
@@ -1,77 +1,5 @@
 package com.actionbarsherlock.internal.app;
 
-<<<<<<< HEAD
-import java.util.HashMap;
-
-import com.actionbarsherlock.internal.view.menu.MenuInflaterImpl;
-import com.actionbarsherlock.internal.view.menu.MenuItemWrapper;
-import com.actionbarsherlock.internal.view.menu.MenuWrapper;
-import android.app.Activity;
-import android.content.Context;
-import android.graphics.drawable.Drawable;
-import android.support.v4.app.ActionBar;
-import android.support.v4.view.ActionMode;
-import android.support.v4.view.Menu;
-import android.view.View;
-import android.widget.SpinnerAdapter;
-
-public final class ActionBarWrapper {
-    //No instances
-    private ActionBarWrapper() {}
-
-    /**
-     * Abstraction to get an instance of our implementing class.
-     *
-     * @param activity Parent activity.
-     * @return {@code ActionBar} instance.
-     */
-    public static ActionBar createFor(Activity activity) {
-        if (!(activity instanceof SherlockActivity)) {
-            throw new RuntimeException("Activity must implement the SherlockActivity interface");
-        }
-
-        return new ActionBarWrapper.Impl(activity);
-    }
-
-    /**
-     * Handler for Android's native {@link android.app.ActionBar}.
-     */
-    public static final class Impl extends ActionBar implements android.app.ActionBar.TabListener {
-        /** Mapping between support listeners and native listeners. */
-        private final HashMap<OnMenuVisibilityListener, android.app.ActionBar.OnMenuVisibilityListener> mMenuListenerMap = new HashMap<OnMenuVisibilityListener, android.app.ActionBar.OnMenuVisibilityListener>();
-
-        private final Activity mActivity;
-
-        private Impl(Activity activity) {
-            mActivity = activity;
-        }
-
-
-        /**
-         * Get the native {@link ActionBar} instance.
-         *
-         * @return The action bar.
-         */
-        private android.app.ActionBar getActionBar() {
-            return mActivity.getActionBar();
-        }
-
-        /**
-         * Converts our Tab wrapper to a native version containing the wrapper
-         * instance as its tag.
-         *
-         * @param tab Tab wrapper instance.
-         * @return Native tab.
-         */
-        private android.app.ActionBar.Tab convertTabToNative(ActionBar.Tab tab) {
-            return getActionBar().newTab()
-                    .setCustomView(tab.getCustomView())
-                    .setIcon(tab.getIcon())
-                    .setTabListener(this)
-                    .setTag(tab)
-                    .setText(tab.getText());
-        }
-=======
 import java.util.HashSet;
 import java.util.Set;
 
@@ -91,7 +19,6 @@
     private ActionBar.OnNavigationListener mNavigationListener;
     private Set<OnMenuVisibilityListener> mMenuVisibilityListeners = new HashSet<OnMenuVisibilityListener>(1);
     private FragmentTransaction mFragmentTransaction;
->>>>>>> bd157f84
 
 
     public ActionBarWrapper(Activity activity) {
@@ -139,17 +66,10 @@
         mActionBar.setIcon(resId);
     }
 
-<<<<<<< HEAD
-            @Override
-            public MenuInflaterImpl getMenuInflater() {
-                return new MenuInflaterImpl(mContext, null);
-            }
-=======
     @Override
     public void setIcon(Drawable icon) {
         mActionBar.setIcon(icon);
     }
->>>>>>> bd157f84
 
     @Override
     public void setLogo(int resId) {
