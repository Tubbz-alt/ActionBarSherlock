/*
 * Copyright (C) 2010 The Android Open Source Project
 *
 * Licensed under the Apache License, Version 2.0 (the "License");
 * you may not use this file except in compliance with the License.
 * You may obtain a copy of the License at
 *
 *      http://www.apache.org/licenses/LICENSE-2.0
 *
 * Unless required by applicable law or agreed to in writing, software
 * distributed under the License is distributed on an "AS IS" BASIS,
 * WITHOUT WARRANTIES OR CONDITIONS OF ANY KIND, either express or implied.
 * See the License for the specific language governing permissions and
 * limitations under the License.
 */

package com.actionbarsherlock.internal.app;

import java.lang.ref.WeakReference;
import java.util.ArrayList;
import android.app.Activity;
<<<<<<< HEAD
import android.content.Context;
import android.graphics.drawable.Drawable;
import android.support.v4.app.ActionBar;
import android.support.v4.view.ActionMode;
import android.view.LayoutInflater;
import android.view.View;
import android.view.Window;
import android.view.animation.Animation;
import android.view.animation.AnimationUtils;
=======
import android.app.Dialog;
import android.content.Context;
import android.content.res.Configuration;
import android.content.res.Resources;
import android.graphics.drawable.Drawable;
import android.os.Build;
import android.os.Handler;
import android.support.v4.app.FragmentTransaction;
import android.util.TypedValue;
import android.view.ContextThemeWrapper;
import android.view.LayoutInflater;
import android.view.View;
import android.view.Window;
import android.view.accessibility.AccessibilityEvent;
>>>>>>> bd157f84
import android.widget.SpinnerAdapter;
import com.actionbarsherlock.R;
<<<<<<< HEAD
import com.actionbarsherlock.internal.view.menu.MenuBuilder;
import com.actionbarsherlock.internal.view.menu.MenuPresenter;
=======
import com.actionbarsherlock.app.ActionBar;
import com.actionbarsherlock.app.SherlockFragmentActivity;
import com.actionbarsherlock.internal.nineoldandroids.animation.Animator;
import com.actionbarsherlock.internal.nineoldandroids.animation.AnimatorListenerAdapter;
import com.actionbarsherlock.internal.nineoldandroids.animation.AnimatorSet;
import com.actionbarsherlock.internal.nineoldandroids.animation.ObjectAnimator;
import com.actionbarsherlock.internal.nineoldandroids.animation.Animator.AnimatorListener;
import com.actionbarsherlock.internal.nineoldandroids.widget.NineFrameLayout;
import com.actionbarsherlock.internal.view.menu.MenuBuilder;
import com.actionbarsherlock.internal.view.menu.MenuPopupHelper;
import com.actionbarsherlock.internal.view.menu.SubMenuBuilder;
>>>>>>> bd157f84
import com.actionbarsherlock.internal.widget.ActionBarContainer;
import com.actionbarsherlock.internal.widget.ActionBarContextView;
import com.actionbarsherlock.internal.widget.ActionBarView;
import com.actionbarsherlock.internal.widget.ScrollingTabContainerView;
import com.actionbarsherlock.view.ActionMode;
import com.actionbarsherlock.view.Menu;
import com.actionbarsherlock.view.MenuInflater;
import com.actionbarsherlock.view.MenuItem;
import static com.actionbarsherlock.internal.ResourcesCompat.getResources_getBoolean;

/**
 * ActionBarImpl is the ActionBar implementation used
 * by devices of all screen sizes. If it detects a compatible decor,
 * it will split contextual modes across both the ActionBarView at
 * the top of the screen and a horizontal LinearLayout at the bottom
 * which is normally hidden.
 */
public class ActionBarImpl extends ActionBar {
    //UNUSED private static final String TAG = "ActionBarImpl";

<<<<<<< HEAD
public final class ActionBarImpl extends ActionBar {
    private Context mContext;
=======
    private Context mContext;
    private Context mThemedContext;
    private Activity mActivity;
    //UNUSED private Dialog mDialog;
>>>>>>> bd157f84

    private ActionBarContainer mContainerView;
    private ActionBarView mActionView;
    private ActionBarContextView mContextView;
    private ActionBarContainer mSplitView;
    private NineFrameLayout mContentView;
    private ScrollingTabContainerView mTabScrollView;

    private ArrayList<TabImpl> mTabs = new ArrayList<TabImpl>();

    private TabImpl mSelectedTab;
    private int mSavedTabPosition = INVALID_POSITION;

    ActionModeImpl mActionMode;
    ActionMode mDeferredDestroyActionMode;
    ActionMode.Callback mDeferredModeDestroyCallback;

    private boolean mLastMenuVisibility;
    private ArrayList<OnMenuVisibilityListener> mMenuVisibilityListeners =
            new ArrayList<OnMenuVisibilityListener>();

<<<<<<< HEAD
    public ActionBarImpl(Activity activity) {
        Window window = activity.getWindow();
        View decor = window.getDecorView();
        init(decor);
    }
=======
    private static final int CONTEXT_DISPLAY_NORMAL = 0;
    private static final int CONTEXT_DISPLAY_SPLIT = 1;
>>>>>>> bd157f84

    private static final int INVALID_POSITION = -1;

    private int mContextDisplayMode;
    private boolean mHasEmbeddedTabs;

<<<<<<< HEAD
    private void init(View decor) {
        mContext = decor.getContext();
        mActionView = (ActionBarView)decor.findViewById(R.id.abs__action_bar);
        mContainerView = (ActionBarContainer)decor.findViewById(R.id.abs__action_bar_container);

        if (mActionView == null || mContainerView == null) {
            throw new IllegalStateException(getClass().getSimpleName() + " can only be used with a screen_*.xml layout");
=======
    final Handler mHandler = new Handler();
    Runnable mTabSelector;

    private Animator mCurrentShowAnim;
    private Animator mCurrentModeAnim;
    private boolean mShowHideAnimationEnabled;
    boolean mWasHiddenBeforeMode;

    final AnimatorListener mHideListener = new AnimatorListenerAdapter() {
        @Override
        public void onAnimationEnd(Animator animation) {
            if (mContentView != null) {
                mContentView.setTranslationY(0);
                mContainerView.setTranslationY(0);
            }
            if (mSplitView != null && mContextDisplayMode == CONTEXT_DISPLAY_SPLIT) {
                mSplitView.setVisibility(View.GONE);
            }
            mContainerView.setVisibility(View.GONE);
            mContainerView.setTransitioning(false);
            mCurrentShowAnim = null;
            completeDeferredDestroyActionMode();
>>>>>>> bd157f84
        }
    };

<<<<<<< HEAD
        mFadeInAnimation = AnimationUtils.loadAnimation(mContext, android.R.anim.fade_in);
        mFadeOutAnimation = AnimationUtils.loadAnimation(mContext, android.R.anim.fade_out);
    }

    public void setMenu(MenuBuilder menu, MenuPresenter.Callback cb) {
        mActionView.setMenu(menu, cb);
=======
    final AnimatorListener mShowListener = new AnimatorListenerAdapter() {
        @Override
        public void onAnimationEnd(Animator animation) {
            mCurrentShowAnim = null;
            mContainerView.requestLayout();
        }
    };

    public ActionBarImpl(Activity activity, int features) {
        mActivity = activity;
        Window window = activity.getWindow();
        View decor = window.getDecorView();
        init(decor);

        //window.hasFeature() workaround for pre-3.0
        if ((features & (1 << Window.FEATURE_ACTION_BAR_OVERLAY)) == 0) {
            mContentView = (NineFrameLayout)decor.findViewById(android.R.id.content);
        }
    }

    public ActionBarImpl(Dialog dialog) {
        //UNUSED mDialog = dialog;
        init(dialog.getWindow().getDecorView());
    }

    private void init(View decor) {
        mContext = decor.getContext();
        mActionView = (ActionBarView) decor.findViewById(R.id.abs__action_bar);
        mContextView = (ActionBarContextView) decor.findViewById(
                R.id.abs__action_context_bar);
        mContainerView = (ActionBarContainer) decor.findViewById(
                R.id.abs__action_bar_container);
        mSplitView = (ActionBarContainer) decor.findViewById(
                R.id.abs__split_action_bar);

        if (mActionView == null || mContextView == null || mContainerView == null) {
            throw new IllegalStateException(getClass().getSimpleName() + " can only be used " +
                    "with a compatible window decor layout");
        }

        mActionView.setContextView(mContextView);
        mContextDisplayMode = mActionView.isSplitActionBar() ?
                CONTEXT_DISPLAY_SPLIT : CONTEXT_DISPLAY_NORMAL;

        // Older apps get the home button interaction enabled by default.
        // Newer apps need to enable it explicitly.
        setHomeButtonEnabled(mContext.getApplicationInfo().targetSdkVersion < 14);

        setHasEmbeddedTabs(getResources_getBoolean(mContext,
                R.bool.abs__action_bar_embed_tabs));
    }

    public void onConfigurationChanged(Configuration newConfig) {
        setHasEmbeddedTabs(getResources_getBoolean(mContext,
                R.bool.abs__action_bar_embed_tabs));

        //Manually dispatch a configuration change to the action bar view on pre-2.2
        if (Build.VERSION.SDK_INT < Build.VERSION_CODES.FROYO) {
            mActionView.onConfigurationChanged(newConfig);
            if (mContextView != null) {
                mContextView.onConfigurationChanged(newConfig);
            }
        }
    }

    private void setHasEmbeddedTabs(boolean hasEmbeddedTabs) {
        mHasEmbeddedTabs = hasEmbeddedTabs;
        // Switch tab layout configuration if needed
        if (!mHasEmbeddedTabs) {
            mActionView.setEmbeddedTabView(null);
            mContainerView.setTabContainer(mTabScrollView);
        } else {
            mContainerView.setTabContainer(null);
            mActionView.setEmbeddedTabView(mTabScrollView);
        }
        final boolean isInTabMode = getNavigationMode() == NAVIGATION_MODE_TABS;
        if (mTabScrollView != null) {
            mTabScrollView.setVisibility(isInTabMode ? View.VISIBLE : View.GONE);
        }
        mActionView.setCollapsable(!mHasEmbeddedTabs && isInTabMode);
    }

    private void ensureTabsExist() {
        if (mTabScrollView != null) {
            return;
        }

        ScrollingTabContainerView tabScroller = new ScrollingTabContainerView(mContext);

        if (mHasEmbeddedTabs) {
            tabScroller.setVisibility(View.VISIBLE);
            mActionView.setEmbeddedTabView(tabScroller);
        } else {
            tabScroller.setVisibility(getNavigationMode() == NAVIGATION_MODE_TABS ?
                    View.VISIBLE : View.GONE);
            mContainerView.setTabContainer(tabScroller);
        }
        mTabScrollView = tabScroller;
>>>>>>> bd157f84
    }

    void completeDeferredDestroyActionMode() {
        if (mDeferredModeDestroyCallback != null) {
            mDeferredModeDestroyCallback.onDestroyActionMode(mDeferredDestroyActionMode);
            mDeferredDestroyActionMode = null;
            mDeferredModeDestroyCallback = null;
        }
    }

<<<<<<< HEAD
    // ------------------------------------------------------------------------
    // ACTION MODE METHODS
    // ------------------------------------------------------------------------
=======
    /**
     * Enables or disables animation between show/hide states.
     * If animation is disabled using this method, animations in progress
     * will be finished.
     *
     * @param enabled true to animate, false to not animate.
     */
    public void setShowHideAnimationEnabled(boolean enabled) {
        mShowHideAnimationEnabled = enabled;
        if (!enabled && mCurrentShowAnim != null) {
            mCurrentShowAnim.end();
        }
    }

    public void addOnMenuVisibilityListener(OnMenuVisibilityListener listener) {
        mMenuVisibilityListeners.add(listener);
    }
>>>>>>> bd157f84

    public void removeOnMenuVisibilityListener(OnMenuVisibilityListener listener) {
        mMenuVisibilityListeners.remove(listener);
    }

    public void dispatchMenuVisibilityChanged(boolean isVisible) {
        if (isVisible == mLastMenuVisibility) {
            return;
        }
        mLastMenuVisibility = isVisible;

        final int count = mMenuVisibilityListeners.size();
        for (int i = 0; i < count; i++) {
            mMenuVisibilityListeners.get(i).onMenuVisibilityChanged(isVisible);
        }
    }

    @Override
    public void setCustomView(int resId) {
        setCustomView(LayoutInflater.from(getThemedContext()).inflate(resId, mActionView, false));
    }

    @Override
    public void setDisplayUseLogoEnabled(boolean useLogo) {
        setDisplayOptions(useLogo ? DISPLAY_USE_LOGO : 0, DISPLAY_USE_LOGO);
    }

    @Override
    public void setDisplayShowHomeEnabled(boolean showHome) {
        setDisplayOptions(showHome ? DISPLAY_SHOW_HOME : 0, DISPLAY_SHOW_HOME);
    }

    @Override
    public void setDisplayHomeAsUpEnabled(boolean showHomeAsUp) {
        setDisplayOptions(showHomeAsUp ? DISPLAY_HOME_AS_UP : 0, DISPLAY_HOME_AS_UP);
    }

    @Override
    public void setDisplayShowTitleEnabled(boolean showTitle) {
        setDisplayOptions(showTitle ? DISPLAY_SHOW_TITLE : 0, DISPLAY_SHOW_TITLE);
    }

    @Override
    public void setDisplayShowCustomEnabled(boolean showCustom) {
        setDisplayOptions(showCustom ? DISPLAY_SHOW_CUSTOM : 0, DISPLAY_SHOW_CUSTOM);
    }

    @Override
    public void setHomeButtonEnabled(boolean enable) {
        mActionView.setHomeButtonEnabled(enable);
    }

    @Override
    public void setTitle(int resId) {
        setTitle(mContext.getString(resId));
    }

    @Override
    public void setSubtitle(int resId) {
        setSubtitle(mContext.getString(resId));
    }

    public void setSelectedNavigationItem(int position) {
        switch (mActionView.getNavigationMode()) {
        case NAVIGATION_MODE_TABS:
            selectTab(mTabs.get(position));
            break;
        case NAVIGATION_MODE_LIST:
            mActionView.setDropdownSelectedPosition(position);
            break;
        default:
            throw new IllegalStateException(
                    "setSelectedNavigationIndex not valid for current navigation mode");
        }
    }

    public void removeAllTabs() {
        cleanupTabs();
    }

    private void cleanupTabs() {
        if (mSelectedTab != null) {
            selectTab(null);
        }
        mTabs.clear();
        if (mTabScrollView != null) {
            mTabScrollView.removeAllTabs();
        }
        mSavedTabPosition = INVALID_POSITION;
    }

    public void setTitle(CharSequence title) {
        mActionView.setTitle(title);
    }

    public void setSubtitle(CharSequence subtitle) {
        mActionView.setSubtitle(subtitle);
    }

    public void setDisplayOptions(int options) {
        mActionView.setDisplayOptions(options);
    }

    public void setDisplayOptions(int options, int mask) {
        final int current = mActionView.getDisplayOptions();
        mActionView.setDisplayOptions((options & mask) | (current & ~mask));
    }

    public void setBackgroundDrawable(Drawable d) {
        mContainerView.setPrimaryBackground(d);
    }

    public void setStackedBackgroundDrawable(Drawable d) {
        mContainerView.setStackedBackground(d);
    }

    public void setSplitBackgroundDrawable(Drawable d) {
        if (mSplitView != null) {
            mSplitView.setSplitBackground(d);
        }
    }

    public View getCustomView() {
        return mActionView.getCustomNavigationView();
    }

    public CharSequence getTitle() {
        return mActionView.getTitle();
    }

    public CharSequence getSubtitle() {
        return mActionView.getSubtitle();
    }

    public int getNavigationMode() {
        return mActionView.getNavigationMode();
    }

    public int getDisplayOptions() {
        return mActionView.getDisplayOptions();
    }

    public ActionMode startActionMode(ActionMode.Callback callback) {
        boolean wasHidden = false;
        if (mActionMode != null) {
            wasHidden = mWasHiddenBeforeMode;
            mActionMode.finish();
        }

        mContextView.killMode();
        ActionModeImpl mode = new ActionModeImpl(callback);
        if (mode.dispatchOnCreate()) {
            mWasHiddenBeforeMode = !isShowing() || wasHidden;
            mode.invalidate();
            mContextView.initForMode(mode);
            animateToMode(true);
            if (mSplitView != null && mContextDisplayMode == CONTEXT_DISPLAY_SPLIT) {
                // TODO animate this
                mSplitView.setVisibility(View.VISIBLE);
            }
            mContextView.sendAccessibilityEvent(AccessibilityEvent.TYPE_WINDOW_STATE_CHANGED);
            mActionMode = mode;
            return mode;
        }
        return null;
    }

    private void configureTab(Tab tab, int position) {
        final TabImpl tabi = (TabImpl) tab;
        final ActionBar.TabListener callback = tabi.getCallback();

        if (callback == null) {
            throw new IllegalStateException("Action Bar Tab must have a Callback");
        }

        tabi.setPosition(position);
        mTabs.add(position, tabi);

        final int count = mTabs.size();
        for (int i = position + 1; i < count; i++) {
            mTabs.get(i).setPosition(i);
        }
    }

    @Override
    public void addTab(Tab tab) {
        addTab(tab, mTabs.isEmpty());
    }

    @Override
    public void addTab(Tab tab, int position) {
        addTab(tab, position, mTabs.isEmpty());
    }

    @Override
    public void addTab(Tab tab, boolean setSelected) {
        ensureTabsExist();
        mTabScrollView.addTab(tab, setSelected);
        configureTab(tab, mTabs.size());
        if (setSelected) {
            selectTab(tab);
        }
    }

    @Override
    public void addTab(Tab tab, int position, boolean setSelected) {
        ensureTabsExist();
        mTabScrollView.addTab(tab, position, setSelected);
        configureTab(tab, position);
        if (setSelected) {
            selectTab(tab);
        }
    }

    @Override
    public Tab newTab() {
        return new TabImpl();
    }

    @Override
    public void removeTab(Tab tab) {
        removeTabAt(tab.getPosition());
    }

    @Override
    public void removeTabAt(int position) {
        if (mTabScrollView == null) {
            // No tabs around to remove
            return;
        }

        int selectedTabPosition = mSelectedTab != null
                ? mSelectedTab.getPosition() : mSavedTabPosition;
        mTabScrollView.removeTabAt(position);
        TabImpl removedTab = mTabs.remove(position);
        if (removedTab != null) {
            removedTab.setPosition(-1);
        }

        final int newTabCount = mTabs.size();
        for (int i = position; i < newTabCount; i++) {
            mTabs.get(i).setPosition(i);
        }

        if (selectedTabPosition == position) {
            selectTab(mTabs.isEmpty() ? null : mTabs.get(Math.max(0, position - 1)));
        }
    }

    @Override
    public void selectTab(Tab tab) {
        if (getNavigationMode() != NAVIGATION_MODE_TABS) {
            mSavedTabPosition = tab != null ? tab.getPosition() : INVALID_POSITION;
            return;
        }

        FragmentTransaction trans = null;
        if (mActivity instanceof SherlockFragmentActivity) {
            trans = ((SherlockFragmentActivity)mActivity).getSupportFragmentManager().beginTransaction()
                    .disallowAddToBackStack();
        }

        if (mSelectedTab == tab) {
            if (mSelectedTab != null) {
                mSelectedTab.getCallback().onTabReselected(mSelectedTab, trans);
                mTabScrollView.animateToTab(tab.getPosition());
            }
        } else {
            mTabScrollView.setTabSelected(tab != null ? tab.getPosition() : Tab.INVALID_POSITION);
            if (mSelectedTab != null) {
                mSelectedTab.getCallback().onTabUnselected(mSelectedTab, trans);
            }
            mSelectedTab = (TabImpl) tab;
            if (mSelectedTab != null) {
                mSelectedTab.getCallback().onTabSelected(mSelectedTab, trans);
            }
        }

        if (trans != null && !trans.isEmpty()) {
            trans.commit();
        }
    }

    @Override
<<<<<<< HEAD
    public void setCustomView(int resId) {
        View view = LayoutInflater.from(mContext).inflate(resId, mActionView, false);
        setCustomView(view);
=======
    public Tab getSelectedTab() {
        return mSelectedTab;
>>>>>>> bd157f84
    }

    @Override
    public int getHeight() {
        return mContainerView.getHeight();
    }

    @Override
    public void show() {
        show(true);
    }

    void show(boolean markHiddenBeforeMode) {
        if (mCurrentShowAnim != null) {
            mCurrentShowAnim.end();
        }
        if (mContainerView.getVisibility() == View.VISIBLE) {
            if (markHiddenBeforeMode) mWasHiddenBeforeMode = false;
            return;
        }
        mContainerView.setVisibility(View.VISIBLE);

        if (mShowHideAnimationEnabled) {
            mContainerView.setAlpha(0);
            AnimatorSet anim = new AnimatorSet();
            AnimatorSet.Builder b = anim.play(ObjectAnimator.ofFloat(mContainerView, "alpha", 1));
            if (mContentView != null) {
                b.with(ObjectAnimator.ofFloat(mContentView, "translationY",
                        -mContainerView.getHeight(), 0));
                mContainerView.setTranslationY(-mContainerView.getHeight());
                b.with(ObjectAnimator.ofFloat(mContainerView, "translationY", 0));
            }
            if (mSplitView != null && mContextDisplayMode == CONTEXT_DISPLAY_SPLIT) {
                mSplitView.setAlpha(0);
                mSplitView.setVisibility(View.VISIBLE);
                b.with(ObjectAnimator.ofFloat(mSplitView, "alpha", 1));
            }
            anim.addListener(mShowListener);
            mCurrentShowAnim = anim;
            anim.start();
        } else {
            mContainerView.setAlpha(1);
            mContainerView.setTranslationY(0);
            mShowListener.onAnimationEnd(null);
        }
    }

    @Override
    public void hide() {
        if (mCurrentShowAnim != null) {
            mCurrentShowAnim.end();
        }
        if (mContainerView.getVisibility() == View.GONE) {
            return;
        }

        if (mShowHideAnimationEnabled) {
            mContainerView.setAlpha(1);
            mContainerView.setTransitioning(true);
            AnimatorSet anim = new AnimatorSet();
            AnimatorSet.Builder b = anim.play(ObjectAnimator.ofFloat(mContainerView, "alpha", 0));
            if (mContentView != null) {
                b.with(ObjectAnimator.ofFloat(mContentView, "translationY",
                        0, -mContainerView.getHeight()));
                b.with(ObjectAnimator.ofFloat(mContainerView, "translationY",
                        -mContainerView.getHeight()));
            }
            if (mSplitView != null && mSplitView.getVisibility() == View.VISIBLE) {
                mSplitView.setAlpha(1);
                b.with(ObjectAnimator.ofFloat(mSplitView, "alpha", 0));
            }
            anim.addListener(mHideListener);
            mCurrentShowAnim = anim;
            anim.start();
        } else {
            mHideListener.onAnimationEnd(null);
        }
    }

    public boolean isShowing() {
        return mContainerView.getVisibility() == View.VISIBLE;
    }

    void animateToMode(boolean toActionMode) {
        if (toActionMode) {
            show(false);
        }
        if (mCurrentModeAnim != null) {
            mCurrentModeAnim.end();
        }

        mActionView.animateToVisibility(toActionMode ? View.GONE : View.VISIBLE);
        mContextView.animateToVisibility(toActionMode ? View.VISIBLE : View.GONE);
        if (mTabScrollView != null && !mActionView.hasEmbeddedTabs() && mActionView.isCollapsed()) {
            mTabScrollView.animateToVisibility(toActionMode ? View.GONE : View.VISIBLE);
        }
    }

    public Context getThemedContext() {
        if (mThemedContext == null) {
            TypedValue outValue = new TypedValue();
            Resources.Theme currentTheme = mContext.getTheme();
            currentTheme.resolveAttribute(R.attr.actionBarWidgetTheme,
                    outValue, true);
            final int targetThemeRes = outValue.resourceId;

            if (targetThemeRes != 0) { //XXX && mContext.getThemeResId() != targetThemeRes) {
                mThemedContext = new ContextThemeWrapper(mContext, targetThemeRes);
            } else {
                mThemedContext = mContext;
            }
        }
        return mThemedContext;
    }

    /**
     * @hide
     */
    public class ActionModeImpl extends ActionMode implements MenuBuilder.Callback {
        private ActionMode.Callback mCallback;
        private MenuBuilder mMenu;
        private WeakReference<View> mCustomView;

        public ActionModeImpl(ActionMode.Callback callback) {
            mCallback = callback;
            mMenu = new MenuBuilder(getThemedContext())
                    .setDefaultShowAsAction(MenuItem.SHOW_AS_ACTION_IF_ROOM);
            mMenu.setCallback(this);
        }

        @Override
        public MenuInflater getMenuInflater() {
            return new MenuInflater(getThemedContext());
        }

        @Override
        public Menu getMenu() {
            return mMenu;
        }

        @Override
        public void finish() {
            if (mActionMode != this) {
                // Not the active action mode - no-op
                return;
            }

            // If we were hidden before the mode was shown, defer the onDestroy
            // callback until the animation is finished and associated relayout
            // is about to happen. This lets apps better anticipate visibility
            // and layout behavior.
            if (mWasHiddenBeforeMode) {
                mDeferredDestroyActionMode = this;
                mDeferredModeDestroyCallback = mCallback;
            } else {
                mCallback.onDestroyActionMode(this);
            }
            mCallback = null;
            animateToMode(false);

            // Clear out the context mode views after the animation finishes
            mContextView.closeMode();
            mActionView.sendAccessibilityEvent(AccessibilityEvent.TYPE_WINDOW_STATE_CHANGED);

            mActionMode = null;

            if (mWasHiddenBeforeMode) {
                hide();
            }
        }

        @Override
        public void invalidate() {
            mMenu.stopDispatchingItemsChanged();
            try {
                mCallback.onPrepareActionMode(this, mMenu);
            } finally {
                mMenu.startDispatchingItemsChanged();
            }
        }

        public boolean dispatchOnCreate() {
            mMenu.stopDispatchingItemsChanged();
            try {
                return mCallback.onCreateActionMode(this, mMenu);
            } finally {
                mMenu.startDispatchingItemsChanged();
            }
        }

        @Override
        public void setCustomView(View view) {
            mContextView.setCustomView(view);
            mCustomView = new WeakReference<View>(view);
        }

        @Override
        public void setSubtitle(CharSequence subtitle) {
            mContextView.setSubtitle(subtitle);
        }

        @Override
        public void setTitle(CharSequence title) {
            mContextView.setTitle(title);
        }

        @Override
        public void setTitle(int resId) {
            setTitle(mContext.getResources().getString(resId));
        }

        @Override
        public void setSubtitle(int resId) {
            setSubtitle(mContext.getResources().getString(resId));
        }

        @Override
        public CharSequence getTitle() {
            return mContextView.getTitle();
        }

        @Override
        public CharSequence getSubtitle() {
            return mContextView.getSubtitle();
        }

        @Override
        public View getCustomView() {
            return mCustomView != null ? mCustomView.get() : null;
        }

        public boolean onMenuItemSelected(MenuBuilder menu, MenuItem item) {
            if (mCallback != null) {
                return mCallback.onActionItemClicked(this, item);
            } else {
                return false;
            }
        }

        public void onCloseMenu(MenuBuilder menu, boolean allMenusAreClosing) {
        }

        public boolean onSubMenuSelected(SubMenuBuilder subMenu) {
            if (mCallback == null) {
                return false;
            }

            if (!subMenu.hasVisibleItems()) {
                return true;
            }

            new MenuPopupHelper(getThemedContext(), subMenu).show();
            return true;
        }

        public void onCloseSubMenu(SubMenuBuilder menu) {
        }

        public void onMenuModeChange(MenuBuilder menu) {
            if (mCallback == null) {
                return;
            }
            invalidate();
            mContextView.showOverflowMenu();
        }
    }

    /**
     * @hide
     */
    public class TabImpl extends ActionBar.Tab {
        private ActionBar.TabListener mCallback;
        private Object mTag;
        private Drawable mIcon;
        private CharSequence mText;
        private CharSequence mContentDesc;
        private int mPosition = -1;
        private View mCustomView;

        @Override
        public Object getTag() {
            return mTag;
        }

        @Override
        public Tab setTag(Object tag) {
            mTag = tag;
            return this;
        }

        public ActionBar.TabListener getCallback() {
            return mCallback;
        }

        @Override
        public Tab setTabListener(ActionBar.TabListener callback) {
            mCallback = callback;
            return this;
        }

        @Override
        public View getCustomView() {
            return mCustomView;
        }

        @Override
        public Tab setCustomView(View view) {
            mCustomView = view;
            if (mPosition >= 0) {
                mTabScrollView.updateTab(mPosition);
            }
            return this;
        }

        @Override
        public Tab setCustomView(int layoutResId) {
            return setCustomView(LayoutInflater.from(getThemedContext())
                    .inflate(layoutResId, null));
        }

        @Override
        public Drawable getIcon() {
            return mIcon;
        }

        @Override
        public int getPosition() {
            return mPosition;
        }

        public void setPosition(int position) {
            mPosition = position;
        }

        @Override
        public CharSequence getText() {
            return mText;
        }

        @Override
        public Tab setIcon(Drawable icon) {
            mIcon = icon;
            if (mPosition >= 0) {
                mTabScrollView.updateTab(mPosition);
            }
            return this;
        }

        @Override
        public Tab setIcon(int resId) {
            return setIcon(mContext.getResources().getDrawable(resId));
        }

        @Override
        public Tab setText(CharSequence text) {
            mText = text;
            if (mPosition >= 0) {
                mTabScrollView.updateTab(mPosition);
            }
            return this;
        }

        @Override
        public Tab setText(int resId) {
            return setText(mContext.getResources().getText(resId));
        }

        @Override
        public void select() {
            selectTab(this);
        }

        @Override
        public Tab setContentDescription(int resId) {
            return setContentDescription(mContext.getResources().getText(resId));
        }

        @Override
        public Tab setContentDescription(CharSequence contentDesc) {
            mContentDesc = contentDesc;
            if (mPosition >= 0) {
                mTabScrollView.updateTab(mPosition);
            }
            return this;
        }

        @Override
        public CharSequence getContentDescription() {
            return mContentDesc;
        }
    }

    @Override
    public void setCustomView(View view) {
        mActionView.setCustomNavigationView(view);
    }

    @Override
    public void setCustomView(View view, LayoutParams layoutParams) {
        view.setLayoutParams(layoutParams);
        mActionView.setCustomNavigationView(view);
    }

    @Override
    public void setListNavigationCallbacks(SpinnerAdapter adapter, OnNavigationListener callback) {
        mActionView.setDropdownAdapter(adapter);
        mActionView.setCallback(callback);
    }

    @Override
    public int getSelectedNavigationIndex() {
        switch (mActionView.getNavigationMode()) {
            case NAVIGATION_MODE_TABS:
                return mSelectedTab != null ? mSelectedTab.getPosition() : -1;
            case NAVIGATION_MODE_LIST:
                return mActionView.getDropdownSelectedPosition();
            default:
                return -1;
        }
    }

    @Override
    public int getNavigationItemCount() {
        switch (mActionView.getNavigationMode()) {
            case NAVIGATION_MODE_TABS:
                return mTabs.size();
            case NAVIGATION_MODE_LIST:
                SpinnerAdapter adapter = mActionView.getDropdownAdapter();
                return adapter != null ? adapter.getCount() : 0;
            default:
                return 0;
        }
    }

    @Override
    public int getTabCount() {
        return mTabs.size();
    }

    @Override
    public void setNavigationMode(int mode) {
        final int oldMode = mActionView.getNavigationMode();
        switch (oldMode) {
            case NAVIGATION_MODE_TABS:
                mSavedTabPosition = getSelectedNavigationIndex();
                selectTab(null);
                mTabScrollView.setVisibility(View.GONE);
                break;
        }
        mActionView.setNavigationMode(mode);
        switch (mode) {
            case NAVIGATION_MODE_TABS:
                ensureTabsExist();
                mTabScrollView.setVisibility(View.VISIBLE);
                if (mSavedTabPosition != INVALID_POSITION) {
                    setSelectedNavigationItem(mSavedTabPosition);
                    mSavedTabPosition = INVALID_POSITION;
                }
                break;
        }
        mActionView.setCollapsable(mode == NAVIGATION_MODE_TABS && !mHasEmbeddedTabs);
    }

    @Override
    public Tab getTabAt(int index) {
        return mTabs.get(index);
    }


    @Override
    public void setIcon(int resId) {
        mActionView.setIcon(resId);
    }

    @Override
    public void setIcon(Drawable icon) {
        mActionView.setIcon(icon);
    }

    @Override
    public void setLogo(int resId) {
        mActionView.setLogo(resId);
    }

    @Override
    public void setLogo(Drawable logo) {
        mActionView.setLogo(logo);
    }
}<|MERGE_RESOLUTION|>--- conflicted
+++ resolved
@@ -19,17 +19,6 @@
 import java.lang.ref.WeakReference;
 import java.util.ArrayList;
 import android.app.Activity;
-<<<<<<< HEAD
-import android.content.Context;
-import android.graphics.drawable.Drawable;
-import android.support.v4.app.ActionBar;
-import android.support.v4.view.ActionMode;
-import android.view.LayoutInflater;
-import android.view.View;
-import android.view.Window;
-import android.view.animation.Animation;
-import android.view.animation.AnimationUtils;
-=======
 import android.app.Dialog;
 import android.content.Context;
 import android.content.res.Configuration;
@@ -44,13 +33,8 @@
 import android.view.View;
 import android.view.Window;
 import android.view.accessibility.AccessibilityEvent;
->>>>>>> bd157f84
 import android.widget.SpinnerAdapter;
 import com.actionbarsherlock.R;
-<<<<<<< HEAD
-import com.actionbarsherlock.internal.view.menu.MenuBuilder;
-import com.actionbarsherlock.internal.view.menu.MenuPresenter;
-=======
 import com.actionbarsherlock.app.ActionBar;
 import com.actionbarsherlock.app.SherlockFragmentActivity;
 import com.actionbarsherlock.internal.nineoldandroids.animation.Animator;
@@ -62,7 +46,6 @@
 import com.actionbarsherlock.internal.view.menu.MenuBuilder;
 import com.actionbarsherlock.internal.view.menu.MenuPopupHelper;
 import com.actionbarsherlock.internal.view.menu.SubMenuBuilder;
->>>>>>> bd157f84
 import com.actionbarsherlock.internal.widget.ActionBarContainer;
 import com.actionbarsherlock.internal.widget.ActionBarContextView;
 import com.actionbarsherlock.internal.widget.ActionBarView;
@@ -83,15 +66,10 @@
 public class ActionBarImpl extends ActionBar {
     //UNUSED private static final String TAG = "ActionBarImpl";
 
-<<<<<<< HEAD
-public final class ActionBarImpl extends ActionBar {
-    private Context mContext;
-=======
     private Context mContext;
     private Context mThemedContext;
     private Activity mActivity;
     //UNUSED private Dialog mDialog;
->>>>>>> bd157f84
 
     private ActionBarContainer mContainerView;
     private ActionBarView mActionView;
@@ -113,31 +91,14 @@
     private ArrayList<OnMenuVisibilityListener> mMenuVisibilityListeners =
             new ArrayList<OnMenuVisibilityListener>();
 
-<<<<<<< HEAD
-    public ActionBarImpl(Activity activity) {
-        Window window = activity.getWindow();
-        View decor = window.getDecorView();
-        init(decor);
-    }
-=======
     private static final int CONTEXT_DISPLAY_NORMAL = 0;
     private static final int CONTEXT_DISPLAY_SPLIT = 1;
->>>>>>> bd157f84
 
     private static final int INVALID_POSITION = -1;
 
     private int mContextDisplayMode;
     private boolean mHasEmbeddedTabs;
 
-<<<<<<< HEAD
-    private void init(View decor) {
-        mContext = decor.getContext();
-        mActionView = (ActionBarView)decor.findViewById(R.id.abs__action_bar);
-        mContainerView = (ActionBarContainer)decor.findViewById(R.id.abs__action_bar_container);
-
-        if (mActionView == null || mContainerView == null) {
-            throw new IllegalStateException(getClass().getSimpleName() + " can only be used with a screen_*.xml layout");
-=======
     final Handler mHandler = new Handler();
     Runnable mTabSelector;
 
@@ -160,18 +121,9 @@
             mContainerView.setTransitioning(false);
             mCurrentShowAnim = null;
             completeDeferredDestroyActionMode();
->>>>>>> bd157f84
         }
     };
 
-<<<<<<< HEAD
-        mFadeInAnimation = AnimationUtils.loadAnimation(mContext, android.R.anim.fade_in);
-        mFadeOutAnimation = AnimationUtils.loadAnimation(mContext, android.R.anim.fade_out);
-    }
-
-    public void setMenu(MenuBuilder menu, MenuPresenter.Callback cb) {
-        mActionView.setMenu(menu, cb);
-=======
     final AnimatorListener mShowListener = new AnimatorListenerAdapter() {
         @Override
         public void onAnimationEnd(Animator animation) {
@@ -270,7 +222,6 @@
             mContainerView.setTabContainer(tabScroller);
         }
         mTabScrollView = tabScroller;
->>>>>>> bd157f84
     }
 
     void completeDeferredDestroyActionMode() {
@@ -281,11 +232,6 @@
         }
     }
 
-<<<<<<< HEAD
-    // ------------------------------------------------------------------------
-    // ACTION MODE METHODS
-    // ------------------------------------------------------------------------
-=======
     /**
      * Enables or disables animation between show/hide states.
      * If animation is disabled using this method, animations in progress
@@ -303,7 +249,6 @@
     public void addOnMenuVisibilityListener(OnMenuVisibilityListener listener) {
         mMenuVisibilityListeners.add(listener);
     }
->>>>>>> bd157f84
 
     public void removeOnMenuVisibilityListener(OnMenuVisibilityListener listener) {
         mMenuVisibilityListeners.remove(listener);
@@ -588,14 +533,8 @@
     }
 
     @Override
-<<<<<<< HEAD
-    public void setCustomView(int resId) {
-        View view = LayoutInflater.from(mContext).inflate(resId, mActionView, false);
-        setCustomView(view);
-=======
     public Tab getSelectedTab() {
         return mSelectedTab;
->>>>>>> bd157f84
     }
 
     @Override
