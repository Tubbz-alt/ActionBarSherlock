--- conflicted
+++ resolved
@@ -19,13 +19,6 @@
 import android.content.Context;
 import android.content.Intent;
 import android.graphics.drawable.Drawable;
-<<<<<<< HEAD
-import android.support.v4.view.MenuItem;
-import android.support.v4.view.SubMenu;
-import android.view.ContextMenu.ContextMenuInfo;
-import android.view.View;
-
-=======
 import android.view.ContextMenu.ContextMenuInfo;
 import android.view.View;
 
@@ -33,7 +26,6 @@
 import com.actionbarsherlock.view.MenuItem;
 import com.actionbarsherlock.view.SubMenu;
 
->>>>>>> bd157f84
 /**
  * @hide
  */
@@ -51,19 +43,11 @@
 
     private Drawable mIconDrawable;
     //UNUSED private int mIconResId = NO_ICON;
-<<<<<<< HEAD
 
     private Context mContext;
 
     private MenuItem.OnMenuItemClickListener mClickListener;
 
-=======
-
-    private Context mContext;
-
-    private MenuItem.OnMenuItemClickListener mClickListener;
-
->>>>>>> bd157f84
     //UNUSED private static final int NO_ICON = 0;
 
     private int mFlags = ENABLED;
@@ -175,65 +159,6 @@
     public MenuItem setIcon(Drawable icon) {
         mIconDrawable = icon;
         //UNUSED mIconResId = NO_ICON;
-<<<<<<< HEAD
-        return this;
-    }
-
-    public MenuItem setIcon(int iconRes) {
-        //UNUSED mIconResId = iconRes;
-        mIconDrawable = mContext.getResources().getDrawable(iconRes);
-        return this;
-    }
-
-    public MenuItem setIntent(Intent intent) {
-        mIntent = intent;
-        return this;
-    }
-
-    public MenuItem setNumericShortcut(char numericChar) {
-        mShortcutNumericChar = numericChar;
-        return this;
-    }
-
-    public MenuItem setOnMenuItemClickListener(OnMenuItemClickListener menuItemClickListener) {
-        mClickListener = menuItemClickListener;
-        return this;
-    }
-
-    public MenuItem setOnMenuItemClickListener(final android.view.MenuItem.OnMenuItemClickListener menuItemClickListener) {
-        mClickListener = new OnMenuItemClickListener() {
-            @Override
-            public boolean onMenuItemClick(MenuItem item) {
-                return menuItemClickListener.onMenuItemClick(item);
-            }
-        };
-        return this;
-    }
-
-    public MenuItem setShortcut(char numericChar, char alphaChar) {
-        mShortcutNumericChar = numericChar;
-        mShortcutAlphabeticChar = alphaChar;
-        return this;
-    }
-
-    public MenuItem setTitle(CharSequence title) {
-        mTitle = title;
-        return this;
-    }
-
-    public MenuItem setTitle(int title) {
-        mTitle = mContext.getResources().getString(title);
-        return this;
-    }
-
-    public MenuItem setTitleCondensed(CharSequence title) {
-        mTitleCondensed = title;
-        return this;
-    }
-
-    public MenuItem setVisible(boolean visible) {
-        mFlags = (mFlags & HIDDEN) | (visible ? 0 : HIDDEN);
-=======
         return this;
     }
 
@@ -348,37 +273,6 @@
     @Override
     public MenuItem setOnActionExpandListener(OnActionExpandListener listener) {
         // No need to save the listener; ActionMenuItem does not support collapsing items.
->>>>>>> bd157f84
-        return this;
-    }
-
-    public boolean invoke() {
-        if (mClickListener != null && mClickListener.onMenuItemClick(this)) {
-            return true;
-        }
-
-        if (mIntent != null) {
-            mContext.startActivity(mIntent);
-            return true;
-        }
-
-        return false;
-    }
-
-    public void setShowAsAction(int show) {
-        // Do nothing. ActionMenuItems always show as action buttons.
-    }
-
-    public MenuItem setActionView(View actionView) {
-        throw new UnsupportedOperationException();
-    }
-
-    public View getActionView() {
-        return null;
-    }
-
-    @Override
-    public MenuItem setActionView(int resId) {
-        throw new UnsupportedOperationException();
+        return this;
     }
 }