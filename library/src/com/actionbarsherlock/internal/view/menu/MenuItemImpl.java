--- conflicted
+++ resolved
@@ -20,11 +20,6 @@
 import android.content.Context;
 import android.content.Intent;
 import android.graphics.drawable.Drawable;
-<<<<<<< HEAD
-import android.support.v4.view.MenuItem;
-import android.support.v4.view.SubMenu;
-=======
->>>>>>> bd157f84
 import android.util.Log;
 import android.view.ContextMenu.ContextMenuInfo;
 import android.view.LayoutInflater;
@@ -32,13 +27,10 @@
 import android.view.ViewDebug;
 import android.widget.LinearLayout;
 
-<<<<<<< HEAD
-=======
 import com.actionbarsherlock.view.ActionProvider;
 import com.actionbarsherlock.view.MenuItem;
 import com.actionbarsherlock.view.SubMenu;
 
->>>>>>> bd157f84
 /**
  * @hide
  */
@@ -87,12 +79,9 @@
     private int mShowAsAction = SHOW_AS_ACTION_NEVER;
 
     private View mActionView;
-<<<<<<< HEAD
-=======
     private ActionProvider mActionProvider;
     private OnActionExpandListener mOnActionExpandListener;
     private boolean mIsActionViewExpanded = false;
->>>>>>> bd157f84
 
     /** Used for the icon resource ID if this item does not have an icon */
     static final int NO_ICON = 0;
@@ -174,13 +163,10 @@
             }
         }
 
-<<<<<<< HEAD
-=======
         if (mActionProvider != null && mActionProvider.onPerformDefaultAction()) {
             return true;
         }
 
->>>>>>> bd157f84
         return false;
     }
 
@@ -493,28 +479,11 @@
         return this;
     }
 
-<<<<<<< HEAD
-    public MenuItem setOnMenuItemClickListener(MenuItem.OnMenuItemClickListener clickListener) {
-=======
    public MenuItem setOnMenuItemClickListener(MenuItem.OnMenuItemClickListener clickListener) {
->>>>>>> bd157f84
         mClickListener = clickListener;
         return this;
     }
 
-<<<<<<< HEAD
-    public MenuItem setOnMenuItemClickListener(final android.view.MenuItem.OnMenuItemClickListener clickListener) {
-        mClickListener = new MenuItem.OnMenuItemClickListener() {
-            @Override
-            public boolean onMenuItemClick(MenuItem item) {
-                return clickListener.onMenuItemClick(item);
-            }
-        };
-        return this;
-    }
-
-=======
->>>>>>> bd157f84
     @Override
     public String toString() {
         return mTitle.toString();
@@ -582,10 +551,7 @@
 
     public MenuItem setActionView(View view) {
         mActionView = view;
-<<<<<<< HEAD
-=======
         mActionProvider = null;
->>>>>>> bd157f84
         if (view != null && view.getId() == View.NO_ID && mId > 0) {
             view.setId(mId);
         }
@@ -603,18 +569,13 @@
     public View getActionView() {
         if (mActionView != null) {
             return mActionView;
-<<<<<<< HEAD
-=======
         } else if (mActionProvider != null) {
             mActionView = mActionProvider.onCreateActionView();
             return mActionView;
->>>>>>> bd157f84
         } else {
             return null;
         }
     }
-<<<<<<< HEAD
-=======
 
     public ActionProvider getActionProvider() {
         return mActionProvider;
@@ -683,5 +644,4 @@
     public boolean isActionViewExpanded() {
         return mIsActionViewExpanded;
     }
->>>>>>> bd157f84
 }