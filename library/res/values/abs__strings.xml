--- conflicted
+++ resolved
@@ -23,7 +23,10 @@
     <string name="abs__action_bar_up_description">Navigate up</string>
     <!-- Content description for the action menu overflow button. [CHAR LIMIT=NONE] -->
     <string name="abs__action_menu_overflow_description">More options</string>
-<<<<<<< HEAD
+
+    <!-- Label for the "Done" button on the far left of action mode toolbars. -->
+    <string name="abs__action_mode_done">Done</string>
+
     <!-- Title for a button to expand the list of activities in ActivityChooserView [CHAR LIMIT=25] -->
     <string name="abs__activity_chooser_view_see_all">See all...</string>
     <!-- Title default for a dialog showing possible activities in ActivityChooserView [CHAR LIMIT=25] -->
@@ -36,9 +39,4 @@
     <string name="abs__shareactionprovider_share_with">Share with</string>
     <!-- Description of a share target (both in the list of such or the default share button) in a ShareActionProvider (share UI). [CHAR LIMIT=NONE] -->
     <string name="abs__shareactionprovider_share_with_application">Share with <xliff:g id="application_name" example="Bluetooth">%s</xliff:g></string>
-=======
-
-    <!-- Label for the "Done" button on the far left of action mode toolbars. -->
-    <string name="abs__action_mode_done">Done</string>
->>>>>>> aa268390
 </resources>