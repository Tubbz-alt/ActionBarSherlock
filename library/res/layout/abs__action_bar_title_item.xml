--- conflicted
+++ resolved
@@ -15,35 +15,6 @@
 -->
 
 <LinearLayout xmlns:android="http://schemas.android.com/apk/res/android"
-<<<<<<< HEAD
-    android:layout_width="wrap_content"
-    android:layout_height="wrap_content"
-    android:orientation="vertical"
-    android:paddingRight="10dip">
-    <com.actionbarsherlock.internal.widget.ScrollingTextView
-        android:id="@+id/abs__action_bar_title"
-        android:layout_width="wrap_content"
-        android:layout_height="wrap_content"
-        android:gravity="center_vertical"
-        android:scrollHorizontally="true"
-        android:ellipsize="marquee"
-        android:singleLine="true"
-        android:marqueeRepeatLimit="marquee_forever"
-        />
-    <com.actionbarsherlock.internal.widget.ScrollingTextView
-        android:id="@+id/abs__action_bar_subtitle"
-        android:layout_width="wrap_content"
-        android:layout_height="wrap_content"
-        android:gravity="center_vertical"
-        android:scrollHorizontally="true"
-        android:layout_marginTop="@dimen/abs__action_bar_subtitle_top_margin"
-        android:layout_marginBottom="@dimen/abs__action_bar_subtitle_bottom_margin"
-        android:ellipsize="marquee"
-        android:singleLine="true"
-        android:marqueeRepeatLimit="marquee_forever"
-        android:visibility="gone"
-        />
-=======
               android:layout_width="wrap_content"
               android:layout_height="wrap_content"
               android:orientation="horizontal"
@@ -76,5 +47,4 @@
                   android:ellipsize="end"
                   android:visibility="gone" />
     </LinearLayout>
->>>>>>> bd157f84
 </LinearLayout>