--- conflicted
+++ resolved
@@ -2,13 +2,8 @@
 
 <manifest xmlns:android="http://schemas.android.com/apk/res/android"
     package="com.actionbarsherlock.sample.demos"
-<<<<<<< HEAD
-    android:versionCode="55"
-    android:versionName="3.5.1">
-=======
     android:versionCode="45"
     android:versionName="4.0.0-SNAPSHOT">
->>>>>>> bd157f84
 
     <uses-sdk
         android:minSdkVersion="7"
@@ -44,24 +39,8 @@
         </activity>
 
         <activity
-<<<<<<< HEAD
-            android:name=".app.ActionBarActionItemCustomView"
-            android:label="@string/actionbar_actionitemcustom"
-            android:theme="@style/Theme.Sherlock">
-            <intent-filter>
-                <action android:name="android.intent.action.MAIN" />
-                <category android:name="com.actionbarsherlock.sample.demos.SUPPORT4_SAMPLE_CODE" />
-            </intent-filter>
-        </activity>
-        
-        <activity
-            android:name=".app.ActionBarFeatureToggles"
-            android:label="@string/actionbar_feature_toggles"
-            android:theme="@style/Theme.Sherlock">
-=======
             android:name=".ActionModes"
             android:label="@string/action_modes">
->>>>>>> bd157f84
             <intent-filter>
                 <action android:name="android.intent.action.MAIN" />
                 <category android:name="com.actionbarsherlock.sample.demos.SUPPORT4_SAMPLE_CODE" />
